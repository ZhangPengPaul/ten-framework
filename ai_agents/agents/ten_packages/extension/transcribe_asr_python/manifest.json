--- conflicted
+++ resolved
@@ -6,12 +6,11 @@
     {
       "type": "system",
       "name": "ten_runtime_python",
-      "version": "0.10.18"
+      "version": "0.10"
     },
     {
       "type": "system",
       "name": "ten_ai_base",
-<<<<<<< HEAD
       "version": "=0.6.10"
     }
   ],
@@ -21,13 +20,6 @@
         "import_uri": "../../system/ten_ai_base/api/asr-interface.json"
       }
     ],
-=======
-      "version": "=0.6.9"
-    }
-  ],
-  "interface": "../../system/ten_ai_base/api/asr-interface.json",
-  "api": {
->>>>>>> 2a83ed97
     "property": {
       "properties": {
         "region": {
