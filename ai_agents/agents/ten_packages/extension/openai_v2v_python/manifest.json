--- conflicted
+++ resolved
@@ -23,66 +23,6 @@
   },
   "api": {
     "property": {
-<<<<<<< HEAD
-      "properties": {
-        "base_uri": {
-          "type": "string"
-        },
-        "api_key": {
-          "type": "string"
-        },
-        "path": {
-          "type": "string"
-        },
-        "model": {
-          "type": "string"
-        },
-        "language": {
-          "type": "string"
-        },
-        "prompt": {
-          "type": "string"
-        },
-        "temperature": {
-          "type": "float32"
-        },
-        "max_tokens": {
-          "type": "int32"
-        },
-        "voice": {
-          "type": "string"
-        },
-        "server_vad": {
-          "type": "bool"
-        },
-        "audio_out": {
-          "type": "bool"
-        },
-        "input_transcript": {
-          "type": "bool"
-        },
-        "sample_rate": {
-          "type": "int32"
-        },
-        "vendor": {
-          "type": "string"
-        },
-        "stream_id": {
-          "type": "int32"
-        },
-        "dump": {
-          "type": "bool"
-        },
-        "greeting": {
-          "type": "string"
-        },
-        "max_history": {
-          "type": "int32"
-        },
-        "enable_storage": {
-          "type": "bool"
-        }
-=======
       "base_uri": {
         "type": "string"
       },
@@ -154,7 +94,6 @@
       },
       "vad_silence_duration_ms": {
         "type": "int32"
->>>>>>> b29ee8a3
       }
     },
     "cmd_in": [
