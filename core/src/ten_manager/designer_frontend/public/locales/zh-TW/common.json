{
  "tenFramework": "TEN 框架",
  "ten": "TEN",
  "header": {
    "title": "Ten 管理器",
    "menuApp": {
      "title": "應用程式",
      "loadApp": "載入應用程式",
      "loadAppSuccess": "應用程式載入成功",
      "loadAppFailed": "應用程式載入失敗",
      "reloadApp": "重新載入應用程式",
      "reloadAppDescription": "重新載入應用程式將關閉目前工作區。所有未儲存的變更將會遺失。",
      "reloadAppConfirmation": "確定要重新載入應用程式 {{name}} 嗎？",
      "reloadAppSuccess": "應用程式重新載入成功",
      "reloadAppFailed": "應用程式重新載入失敗",
      "reloadAllApps": "重新載入所有應用程式",
      "reloadAllAppsSuccess": "所有應用程式重新載入成功",
      "reloadAllAppsFailed": "所有應用程式重新載入失敗",
      "reloadAllAppsConfirmation": "確定要重新載入所有應用程式嗎？",
      "unloadApp": "卸載應用程式",
      "unloadAppSuccess": "應用程式卸載成功",
      "unloadAppFailed": "應用程式卸載失敗",
      "installAll": "安裝所有",
      "manageLoadedApps": "管理已載入的應用程式",
      "runApp": "執行應用程式",
      "openAppFolder": "開啟應用程式資料夾",
      "createApp": "建立應用程式",
      "about": "關於應用程式"
    },
    "menuGraph": {
      "title": "圖譜",
      "loadGraph": "載入圖譜",
      "autoLayout": "自動佈局",
      "selectLoadedApp": "選擇已載入的應用程式",
      "addNode": "新增節點",
      "addConnection": "新增連線",
      "addConnectionFromNode": "從 {{node}} 新增連線",
      "addConnectionToNode": "新增連線到 {{node}}",
      "about": "關於圖譜"
    },
    "menuHelp": {
      "title": "說明",
      "about": "關於 TEN Manager Designer"
    },
    "menuDesigner": {
      "title": "設計器",
      "about": "關於設計器",
      "preferences": "偏好設定"
    },
    "menuExtension": {
      "title": "擴充功能",
      "openExtensionStore": "開啟擴充功能商店",
<<<<<<< HEAD
      "startRTCInteraction": "開始 RTC 互動",
=======
      "startRTCInteraction": "與 TEN AI Agent 對話",
>>>>>>> 90fdd250
      "configTrulienceAvatar": "配置 Trulience 虛擬人",
      "about": "關於擴充功能"
    },
    "menuTenAgentTools": {
      "title": "TEN Agent 工具"
    },
    "language": {
      "title": "語言",
      "enUS": "English",
      "zhCN": "中文(简体)",
      "zhTW": "中文(繁體)",
      "jaJP": "日本語"
    },
    "theme": {
      "title": "主題",
      "light": "明亮",
      "dark": "暗黑",
      "system": "系統"
    },
    "officialSite": "官方網站",
    "poweredBy": "技術支援",
    "poweredByTenFramework": "由 <0></0> 提供支援",
    "github": "GitHub",
    "tryTENAgent": "嘗試 TEN Agent",
    "currentVersion": "目前版本",
    "latestVersion": "最新版本",
    "currentIsLatest": "目前已是最新版本",
    "currentIsLatestDescription": "您正在使用最新版本的 TEN Framework。\n更多關於最新版本的資訊可以在 <0>TEN Framework GitHub 發布頁面</0> 查看。",
    "newVersionAvailable": "有新版本可用",
    "newVersionAvailableDescription": "TEN Framework 有新版本可用。\n更多關於新版本的資訊可以在 <0>TEN Framework GitHub 發布頁面</0> 查看。"
  },
  "action": {
    "edit": "編輯",
    "delete": "刪除",
    "pinToDock": "固定在 Dock",
    "save": "儲存",
    "discard": "丟棄",
    "launchTerminal": "啟動終端機",
    "ok": "確定",
    "cancel": "取消",
    "selected": "已選擇",
    "autoStart": "自動啟動",
    "confirm": "確認",
    "upstream": "上游",
    "downstream": "下游",
    "popout": "彈出",
    "close": "關閉",
    "closeAllTabs": "關閉所有標籤頁",
    "unsaved": "未儲存",
    "launchLogViewer": "查看日誌",
    "stop": "停止",
    "search": "搜尋",
    "current": "目前",
    "run": "執行",
    "viewDetails": "查看詳情",
    "reset": "重置",
    "chooseBaseDir": "選擇基礎目錄",
    "deleteNodeConfirmationWithName": "確定要刪除節點 {{name}} 嗎？",
    "update": "更新",
    "create": "建立",
    "deleteConnectionConfirmation": "確定要刪除此連線嗎？",
    "deleteConnectionSuccess": "連線刪除成功",
    "deleteConnectionFailed": "連線刪除失敗",
    "replaceNode": "替換節點...",
<<<<<<< HEAD
    "manageApps": "管理應用程式"
=======
    "manageApps": "管理應用程式",
    "runApp": "執行"
>>>>>>> 90fdd250
  },
  "toast": {
    "saveFileSuccess": "檔案儲存成功",
    "saveFileFailed": "檔案儲存失敗",
    "fetchFileContentFailed": "文件內容取得失敗"
  },
  "popup": {
    "editor": {
      "confirmSaveFile": "確定要儲存檔案嗎？",
      "confirmSaveChanges": "確定要儲存變更嗎？",
      "confirmCloseAllTabs": "確定要關閉所有標籤頁嗎？所有未儲存的變更將會遺失。",
      "confirmChangePosition": "確定要更改 Dock 位置嗎？所有未儲存的變更將會遺失。"
    },
    "selectGraph": {
      "title": "選擇應用/圖譜",
      "app": "應用",
      "graph": "圖譜",
      "select": "選擇",
      "selected": "已選擇",
      "unspecified": "<未指定>",
      "current": "目前",
      "updateSuccess": "應用/圖譜更新成功"
    },
    "customNodeConn": {
      "srcTitle": "節點[{{source}}]連接",
      "connectTitle": "連線詳情",
      "title": "連線",
      "filters": "篩選器"
    },
    "node": {
      "properties": "屬性"
    },
    "logViewer": {
      "title": "日誌檢視器",
      "appInstall": "應用安裝",
      "filteredByAddon": "依附加元件篩選日誌",
      "noAddons": "無可用附加元件",
      "noMatchedAddons": "無符合的附加元件",
      "noLogs": "無日誌顯示",
      "cleanLogs": "清空日誌"
    },
    "default": {
      "defaultLabelForAppRun": "預設應用程式運行標籤",
      "errorFolderPathEmpty": "文件夾路徑不能為空。",
      "errorGetBaseDir": "獲取基礎目錄失敗",
      "errorOpenAppFolder": "打開應用程式資料夾失敗",
      "errorUnknown": "發生未知錯誤。"
    },
    "apps": {
      "manager": "應用程式管理器",
      "tableCaption": "已載入的應用程式列表。",
      "baseDir": "基礎目錄",
      "run": "執行應用程式",
      "runScript": "執行腳本",
      "runScriptPlaceholder": "輸入要執行的腳本",
      "create": "建立應用程式",
      "createAppSuccess": "應用程式建立成功",
      "createAppFailed": "應用程式建立失敗",
      "templateType": "模板類型",
      "templateTypeDescription": "選擇應用程式的模板類型。",
      "templateLanguage": "模板語言",
      "templateLanguageDescription": "選擇應用程式的模板語言。",
      "templateName": "模板名稱",
      "templateNameDescription": "選擇應用程式的模板名稱。",
      "templateVersion": "模板版本",
      "templateVersionDescription": "選擇應用程式的模板版本。",
      "appName": "應用程式名稱",
      "appNameDescription": "輸入應用程式的名稱。",
      "baseDirDescription": "選擇應用程式的基礎目錄。",
      "run_opts": "選項",
      "run_with_agent": "使用 TEN Agent 執行"
    },
    "graph": {
      "title": "節點",
      "titleAddNode": "新增節點",
      "graphId": "圖譜 ID",
      "nodeName": "節點名稱",
      "addonName": "附加元件名稱",
      "searchAddon": "搜尋附加元件",
      "noAddonFound": "未找到附加元件",
      "useInputAddon": "使用 '{{addonName}}'",
      "property": "屬性",
      "addNode": "新增節點",
      "addNodeSuccess": "節點新增成功",
      "addNodeError": "節點新增失敗",
      "graphError": "圖譜載入失敗",
      "addonError": "附加元件載入失敗",
      "deleteNodeSuccess": "節點刪除成功",
      "deleteNodeFailed": "節點刪除失敗",
      "titleAddConnection": "新增連線",
      "sameNodeError": "來源節點和目標節點不能相同",
      "srcExtension": "來源擴充功能",
      "destExtension": "目標擴充功能",
      "messageType": "訊息類型",
      "messageName": "訊息名稱",
      "addConnection": "新增連線",
      "titleUpdateNodePropertyByName": "更新節點 [{{name}}] 屬性",
      "updateNodeProperty": "更新屬性",
      "graphName": "圖譜名稱",
      "updateNodePropertySuccess": "節點屬性更新成功",
      "updateNodePropertyFailed": "節點屬性更新失敗",
      "noPropertySchema": "未找到屬性結構描述",
      "titleReplaceNode": "替換節點[{{name}}]...",
      "replaceNode": "替換節點",
      "replaceNodeSuccess": "節點替換成功",
      "replaceNodeFailed": "節點替換失敗"
    },
    "doc": {
      "title": "{{name}}"
    }
  },
  "dock": {
    "notSelected": "未選擇標籤頁",
    "dockSide": "停靠位置",
    "left": "左側",
    "right": "右側",
    "bottom": "底部"
  },
  "dataTable": {
    "no": "序號",
    "name": "名稱",
    "upstream": "上游",
    "downstream": "下游",
    "type": "型別",
    "source": "來源",
    "target": "目標",
    "actions": "操作",
    "viewDetails": "查看詳情",
    "delete": "刪除",
    "openMenu": "開啟選單",
    "noResults": "無結果"
  },
  "extensionStore": {
    "extension": "擴充功能",
    "title": "擴充套件商店",
    "readOnly": "唯讀",
    "compatible": "相容性",
    "dependencies": "相依性",
    "searchPlaceholder": "搜尋擴充套件...",
    "installedWithSum": "已安裝 {{count}}/{{total}} 個",
    "openAGraphToInstall": "開啟圖譜以安裝擴充套件",
    "noMatchResult": "無符合結果",
    "matchResult": "找到 {{count}} 個符合結果",
    "install": "安裝",
    "installed": "已安裝",
    "filter": {
      "showUninstalled": "未安裝",
      "showInstalled": "已安裝",
      "sort": "排序",
      "sort-default": "預設",
      "sort-name": "名稱",
      "sort-name-desc": "名稱（降序）",
      "type": "類型"
    },
    "extensionTitle": "擴充套件: {{name}}",
    "os-arch": "作業系統/架構",
    "selectOsArch": "選擇作業系統/架構",
    "os-arch-default": "預設",
    "version": "版本",
    "hash": "雜湊值",
    "versionHistory": "版本歷史",
    "selectVersion": "選擇版本",
    "versionLatest": "最新",
    "localAddonTip": "(本地)",
    "tags": "標籤"
  },
  "rtcInteraction": {
<<<<<<< HEAD
    "title": "RTC 互動"
=======
    "title": "實時語音 AI 代理"
>>>>>>> 90fdd250
  },
  "trulienceConfig": {
    "title": "Trulience 虛擬人配置",
    "enabled": "啟用",
    "trulienceAvatarId": "Trulience Avatar ID",
    "trulienceAvatarToken": "Trulience Avatar Token",
    "trulienceSdkUrl": "Trulience SDK URL",
    "trulienceAnimationURL": "Trulience Animation URL"
  },
<<<<<<< HEAD
=======
  "rtc": {
    "videoSource": {
      "camera": "攝像頭",
      "screen": "螢幕",
      "cameraPlaceholder": "選擇攝像頭"
    }
  },
>>>>>>> 90fdd250
  "statusBar": {
    "appsLoadedWithCount": "已載入 {{count}} 個應用程式",
    "appsError": "獲取應用程式失敗",
    "workspace": {
      "title": "目前工作區",
      "baseDir": "基礎目錄",
      "graphName": "圖譜名稱"
    },
    "feedback": {
      "title": "回饋"
    }
  },
  "preferences": {
    "general": {
      "title": "一般",
      "language": "語言",
      "theme": "主題"
    },
    "log": {
      "title": "日誌",
      "maxLines": "最大行數",
      "maxLinesDescription": "日誌檢視器中顯示的最大行數。"
    },
    "save": "儲存",
    "cancel": "取消",
    "saved": "已儲存",
    "savedSuccess": "設定 {{key}} 儲存成功"
  },
  "components": {
    "combobox": {
      "create": "建立 {{query}}",
      "placeholder": "搜尋或建立新項目",
      "noItems": "無項目",
      "enterValueToCreate": "輸入值以建立新項目"
    },
    "messageList": {
      "noMessages": "無訊息"
    }
  }
}<|MERGE_RESOLUTION|>--- conflicted
+++ resolved
@@ -50,11 +50,7 @@
     "menuExtension": {
       "title": "擴充功能",
       "openExtensionStore": "開啟擴充功能商店",
-<<<<<<< HEAD
-      "startRTCInteraction": "開始 RTC 互動",
-=======
       "startRTCInteraction": "與 TEN AI Agent 對話",
->>>>>>> 90fdd250
       "configTrulienceAvatar": "配置 Trulience 虛擬人",
       "about": "關於擴充功能"
     },
@@ -119,12 +115,8 @@
     "deleteConnectionSuccess": "連線刪除成功",
     "deleteConnectionFailed": "連線刪除失敗",
     "replaceNode": "替換節點...",
-<<<<<<< HEAD
-    "manageApps": "管理應用程式"
-=======
     "manageApps": "管理應用程式",
     "runApp": "執行"
->>>>>>> 90fdd250
   },
   "toast": {
     "saveFileSuccess": "檔案儲存成功",
@@ -292,11 +284,7 @@
     "tags": "標籤"
   },
   "rtcInteraction": {
-<<<<<<< HEAD
-    "title": "RTC 互動"
-=======
     "title": "實時語音 AI 代理"
->>>>>>> 90fdd250
   },
   "trulienceConfig": {
     "title": "Trulience 虛擬人配置",
@@ -306,8 +294,6 @@
     "trulienceSdkUrl": "Trulience SDK URL",
     "trulienceAnimationURL": "Trulience Animation URL"
   },
-<<<<<<< HEAD
-=======
   "rtc": {
     "videoSource": {
       "camera": "攝像頭",
@@ -315,7 +301,6 @@
       "cameraPlaceholder": "選擇攝像頭"
     }
   },
->>>>>>> 90fdd250
   "statusBar": {
     "appsLoadedWithCount": "已載入 {{count}} 個應用程式",
     "appsError": "獲取應用程式失敗",
