--- conflicted
+++ resolved
@@ -50,11 +50,7 @@
     "menuExtension": {
       "title": "扩展",
       "openExtensionStore": "打开扩展商店",
-<<<<<<< HEAD
-      "startRTCInteraction": "开始 RTC 交互",
-=======
       "startRTCInteraction": "与 TEN AI Agent 对话",
->>>>>>> 90fdd250
       "configTrulienceAvatar": "配置 Trulience 虚拟人",
       "about": "关于扩展"
     },
@@ -119,12 +115,8 @@
     "deleteConnectionSuccess": "连接删除成功",
     "deleteConnectionFailed": "连接删除失败",
     "replaceNode": "替换节点...",
-<<<<<<< HEAD
-    "manageApps": "管理应用"
-=======
     "manageApps": "管理应用",
     "runApp": "运行"
->>>>>>> 90fdd250
   },
   "toast": {
     "saveFileSuccess": "文件保存成功",
@@ -292,11 +284,7 @@
     "tags": "标签"
   },
   "rtcInteraction": {
-<<<<<<< HEAD
-    "title": "RTC 交互"
-=======
     "title": "实时对话式 AI Agent"
->>>>>>> 90fdd250
   },
   "trulienceConfig": {
     "title": "Trulience 虚拟人配置",
@@ -306,8 +294,6 @@
     "trulienceSdkUrl": "Trulience SDK URL",
     "trulienceAnimationURL": "Trulience Animation URL"
   },
-<<<<<<< HEAD
-=======
   "rtc": {
     "videoSource": {
       "camera": "摄像头",
@@ -315,7 +301,6 @@
       "cameraPlaceholder": "选择摄像头"
     }
   },
->>>>>>> 90fdd250
   "statusBar": {
     "appsLoadedWithCount": "已加载 {{count}} 个应用",
     "appsError": "获取应用失败",
